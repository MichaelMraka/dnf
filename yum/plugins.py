# This program is free software; you can redistribute it and/or modify
# it under the terms of the GNU General Public License as published by
# the Free Software Foundation; either version 2 of the License, or
# (at your option) any later version.
#
# This program is distributed in the hope that it will be useful,
# but WITHOUT ANY WARRANTY; without even the implied warranty of
# MERCHANTABILITY or FITNESS FOR A PARTICULAR PURPOSE.  See the
# GNU Library General Public License for more details.
#
# You should have received a copy of the GNU General Public License
# along with this program; if not, write to the Free Software
# Foundation, Inc., 59 Temple Place - Suite 330, Boston, MA 02111-1307, USA.
# Copyright 2005 Duke University

import os
import glob
import imp
import warnings
import atexit
import gettext
import logging
import logginglevels
from constants import *
import config 
from config import ParsingError, ConfigParser
import Errors
from parser import ConfigPreProcessor

from textwrap import fill
import fnmatch

from weakref import proxy as weakref

from yum import _

from yum.i18n import utf8_width

# TODO: expose rpm package sack objects to plugins (once finished)
# TODO: allow plugins to use the existing config stuff to define options for
# their own configuration files (would replace confString() etc).
# TODO: expose progress bar interface
# TODO "log" slot? To allow plugins to do customised logging/history (say to a
# SQL db)
# TODO: consistent case of YumPlugins methods
# TODO: allow plugins to extend shell commands
# TODO: allow plugins to define new repository types
# TODO: More developer docs:  use epydoc as API begins to stablise


# The API_VERSION constant defines the current plugin API version. It is used
# to decided whether or not plugins can be loaded. It is compared against the
# 'requires_api_version' attribute of each plugin. The version number has the
# format: "major_version.minor_version".
# 
# For a plugin to be loaded the major version required by the plugin must match
# the major version in API_VERSION. Additionally, the minor version in
# API_VERSION must be greater than or equal the minor version required by the
# plugin.
# 
# If a change to yum is made that break backwards compatibility wrt the plugin
# API, the major version number must be incremented and the minor version number
# reset to 0. If a change is made that doesn't break backwards compatibility,
# then the minor number must be incremented.
API_VERSION = '2.6'

class DeprecatedInt(int):
    '''
    A simple int subclass that used to check when a deprecated constant is used.
    '''

# Plugin types
TYPE_CORE = 0
TYPE_INTERACTIVE = 1
TYPE_INTERFACE = DeprecatedInt(1)
ALL_TYPES = (TYPE_CORE, TYPE_INTERACTIVE)

# Mapping of slots to conduit classes
SLOT_TO_CONDUIT = {
    'config': 'ConfigPluginConduit',
    'postconfig': 'PostConfigPluginConduit',
    'init': 'InitPluginConduit',
    'args': 'ArgsPluginConduit',
    'predownload': 'DownloadPluginConduit',
    'postdownload': 'DownloadPluginConduit',
    'prereposetup': 'PreRepoSetupPluginConduit',
    'postreposetup': 'PostRepoSetupPluginConduit',
    'close': 'PluginConduit',
    'clean': 'PluginConduit',
    'pretrans': 'MainPluginConduit',
    'posttrans': 'MainPluginConduit',
    'preverifytrans': 'MainPluginConduit',
    'postverifytrans': 'MainPluginConduit',
    'exclude': 'MainPluginConduit',
    'preresolve': 'DepsolvePluginConduit',
    'postresolve': 'DepsolvePluginConduit',
    'historybegin': 'HistoryPluginConduit',
    'historyend': 'HistoryPluginConduit',
<<<<<<< HEAD
    'verify_package': 'VerifyPluginConduit',
=======
    'compare_providers': 'CompareProvidersPluginConduit',
>>>>>>> d607c443
    }

# Enumerate all slot names
SLOTS = sorted(SLOT_TO_CONDUIT.keys())

class PluginYumExit(Exception):
    '''Used by plugins to signal that yum should stop
    '''
    def __init__(self, value="", translation_domain=""):
        self.value = value
        self.translation_domain = translation_domain
    def __str__(self):
        if self.translation_domain:
            return gettext.dgettext(self.translation_domain, self.value)
        else:
            return self.value
    
class YumPlugins:
    '''
    Manager class for Yum plugins.
    '''

    def __init__(self, base, searchpath, optparser=None, types=None, 
            pluginconfpath=None,disabled=None,enabled=None):
        '''Initialise the instance.

        @param base: The
        @param searchpath: A list of paths to look for plugin modules.
        @param optparser: The OptionParser instance for this run (optional).
            Use to allow plugins to extend command line options.
        @param types: A sequence specifying the types of plugins to load.
            This should be sequnce containing one or more of the TYPE_...
            constants. If None (the default), all plugins will be loaded.
        @param pluginconfpath: A list of paths to look for plugin configuration
            files. Defaults to "/etc/yum/pluginconf.d".
        '''
        if not pluginconfpath:
            pluginconfpath = ['/etc/yum/pluginconf.d']

        self.searchpath = searchpath
        self.pluginconfpath = pluginconfpath
        self.base = weakref(base)
        self.optparser = optparser
        self.cmdline = (None, None)
        self.verbose_logger = logging.getLogger("yum.verbose.YumPlugins")
        self.disabledPlugins = disabled
        self.enabledPlugins  = enabled
        if types is None:
            types = ALL_TYPES
        if not isinstance(types, (list, tuple)):
            types = (types,)

        if id(TYPE_INTERFACE) in [id(t) for t in types]:
            self.verbose_logger.log(logginglevels.INFO_2,
                    'Deprecated constant TYPE_INTERFACE during plugin '
                    'initialization.\nPlease use TYPE_INTERACTIVE instead.')

        self._importplugins(types)

        self.cmdlines = {}

        # Call close handlers when yum exit's
        atexit.register(self.run, 'close')

        # Let plugins register custom config file options
        self.run('config')

    def run(self, slotname, **kwargs):
        '''Run all plugin functions for the given slot.
        '''
        # Determine handler class to use
        conduitcls = SLOT_TO_CONDUIT.get(slotname, None)
        if conduitcls is None:
            raise ValueError('unknown slot name "%s"' % slotname)
        conduitcls = eval(conduitcls)       # Convert name to class object

        for modname, func in self._pluginfuncs[slotname]:
            self.verbose_logger.log(logginglevels.DEBUG_4,
                                    'Running "%s" handler for "%s" plugin',
                                    slotname, modname)
    
            _, conf = self._plugins[modname]
            func(conduitcls(self, self.base, conf, **kwargs))

    def _importplugins(self, types):
        '''Load plugins matching the given types.
        '''

        # Initialise plugin dict
        self._plugins = {}
        self._pluginfuncs = {}
        for slot in SLOTS:
            self._pluginfuncs[slot] = []

        # Import plugins 
        self._used_disable_plugin = set()
        self._used_enable_plugin  = set()
        for dir in self.searchpath:
            if not os.path.isdir(dir):
                continue
            for modulefile in sorted(glob.glob('%s/*.py' % dir)):
                self._loadplugin(modulefile, types)

        # If we are in verbose mode we get the full 'Loading "blah" plugin' lines
        if (self._plugins and
            not self.verbose_logger.isEnabledFor(logginglevels.DEBUG_3)):
            # Mostly copied from YumOutput._outKeyValFill()
            key = _("Loaded plugins: ")
            val = ", ".join(sorted(self._plugins))
            nxt = ' ' * (utf8_width(key) - 2) + ': '
            width = 80
            if hasattr(self.base, 'term'):
                width = self.base.term.columns
            self.verbose_logger.log(logginglevels.INFO_2,
                                    fill(val, width=width, initial_indent=key,
                                         subsequent_indent=nxt))

        if self.disabledPlugins:
            for wc in self.disabledPlugins:
                if wc not in self._used_disable_plugin:
                    self.verbose_logger.log(logginglevels.INFO_2,
                                            _("No plugin match for: %s") % wc)
        del self._used_disable_plugin
        if self.enabledPlugins:
            for wc in self.enabledPlugins:
                if wc not in self._used_enable_plugin:
                    self.verbose_logger.log(logginglevels.INFO_2,
                                            _("No plugin match for: %s") % wc)
        del self._used_enable_plugin

    @staticmethod
    def _plugin_cmdline_match(modname, plugins, used):
        """ Check if this plugin has been temporary enabled/disabled. """
        if plugins is None:
            return False

        for wc in plugins:
            if fnmatch.fnmatch(modname, wc):
                used.add(wc)
                return True

        return False


    def _loadplugin(self, modulefile, types):
        '''Attempt to import a plugin module and register the hook methods it
        uses.
        '''
        dir, modname = os.path.split(modulefile)
        modname = modname.split('.py')[0]

        conf = self._getpluginconf(modname)
        if (not conf or
            (not config.getOption(conf, 'main', 'enabled',
                                  config.BoolOption(False)) and
             not self._plugin_cmdline_match(modname, self.enabledPlugins,
                                            self._used_enable_plugin))):
            self.verbose_logger.debug(_('Not loading "%s" plugin, as it is disabled'), modname)
            return

        try:
            fp, pathname, description = imp.find_module(modname, [dir])
            try:
                module = imp.load_module(modname, fp, pathname, description)
            finally:
                fp.close()
        except:
            if self.verbose_logger.isEnabledFor(logginglevels.DEBUG_4):
                raise # Give full backtrace:
            self.verbose_logger.error(_('Plugin "%s" can\'t be imported') %
                                      modname)
            return

        # Check API version required by the plugin
        if not hasattr(module, 'requires_api_version'):
            self.verbose_logger.error(
                _('Plugin "%s" doesn\'t specify required API version') %
                modname)
            return
        if not apiverok(API_VERSION, module.requires_api_version):
            self.verbose_logger.error(
                _('Plugin "%s" requires API %s. Supported API is %s.') % (
                    modname,
                    module.requires_api_version,
                    API_VERSION,
                    ))
            return

        # Check plugin type against filter
        plugintypes = getattr(module, 'plugin_type', ALL_TYPES)
        if not isinstance(plugintypes, (list, tuple)):
            plugintypes = (plugintypes,)

        if len(plugintypes) < 1:
            return
        for plugintype in plugintypes:
            if id(plugintype) == id(TYPE_INTERFACE):
                self.verbose_logger.log(logginglevels.INFO_2,
                        'Plugin "%s" uses deprecated constant '
                        'TYPE_INTERFACE.\nPlease use TYPE_INTERACTIVE '
                        'instead.', modname)

            if plugintype not in types:
                return

        #  This should really work like enable/disable repo. and be based on the
        # cmd line order ... but the API doesn't really allow that easily.
        # FIXME: Fix for 4.*
        if (self._plugin_cmdline_match(modname, self.disabledPlugins,
                                       self._used_disable_plugin) and
            not self._plugin_cmdline_match(modname, self.enabledPlugins,
                                           self._used_enable_plugin)):
            return

        self.verbose_logger.log(logginglevels.DEBUG_3, _('Loading "%s" plugin'),
                                modname)

        # Store the plugin module and its configuration file
        if modname not in self._plugins:
            self._plugins[modname] = (module, conf)
        else:
            raise Errors.ConfigError(_('Two or more plugins with the name "%s" ' \
                    'exist in the plugin search path') % modname)
        
        for slot in SLOTS:
            funcname = slot+'_hook'
            if hasattr(module, funcname):
                self._pluginfuncs[slot].append(
                        (modname, getattr(module, funcname))
                        )

    def _getpluginconf(self, modname):
        '''Parse the plugin specific configuration file and return a
        IncludingConfigParser instance representing it. Returns None if there
        was an error reading or parsing the configuration file.
        '''
        for dir in self.pluginconfpath:
            conffilename = os.path.join(dir, modname + ".conf")
            if os.access(conffilename, os.R_OK):
                # Found configuration file
                break
            self.verbose_logger.log(logginglevels.INFO_2, _("Configuration file %s not found") % conffilename)
        else: # for
            # Configuration files for the plugin not found
            self.verbose_logger.log(logginglevels.INFO_2, _("Unable to find configuration file for plugin %s")
                % modname)
            return None
        parser = ConfigParser()
        confpp_obj = ConfigPreProcessor(conffilename)
        try:
            parser.readfp(confpp_obj)
        except ParsingError, e:
            raise Errors.ConfigError("Couldn't parse %s: %s" % (conffilename,
                str(e)))
        return parser

    def setCmdLine(self, opts, commands):
        '''Set the parsed command line options so that plugins can access them
        '''
        self.cmdline = (opts, commands)


class DummyYumPlugins:
    '''
    This class provides basic emulation of the YumPlugins class. It exists so
    that calls to plugins.run() don't fail if plugins aren't in use.
    '''
    def run(self, *args, **kwargs):
        pass

    def setCmdLine(self, *args, **kwargs):
        pass

class PluginConduit:
    def __init__(self, parent, base, conf):
        self._parent = parent
        self._base = base
        self._conf = conf

        self.logger = logging.getLogger("yum.plugin")
        self.verbose_logger = logging.getLogger("yum.verbose.plugin")

    def info(self, level, msg):
        converted_level = logginglevels.logLevelFromDebugLevel(level)
        self.verbose_logger.log(converted_level, msg)

    def error(self, level, msg):
        converted_level = logginglevels.logLevelFromErrorLevel(level)
        self.logger.log(converted_level, msg)

    def promptYN(self, msg):
        self.info(2, msg)
        if self._base.conf.assumeyes:
            return 1
        else:
            return self._base.userconfirm()

    def getYumVersion(self):
        import yum
        return yum.__version__

    def getOptParser(self):
        '''Return the optparse.OptionParser instance for this execution of Yum

        In the "config" and "init" slots a plugin may add extra options to this
        instance to extend the command line options that Yum exposes.

        In all other slots a plugin may only read the OptionParser instance.
        Any modification of the instance at this point will have no effect. 
        
        See the getCmdLine() method for details on how to retrieve the parsed
        values of command line options.

        @return: the global optparse.OptionParser instance used by Yum. May be
            None if an OptionParser isn't in use.
        '''
        # ' xemacs highlighting hack
        # This isn't API compatible :(
        # return self._parent.optparser.plugin_option_group
        return self._parent.optparser

    def confString(self, section, opt, default=None):
        '''Read a string value from the plugin's own configuration file

        @param section: Configuration file section to read.
        @param opt: Option name to read.
        @param default: Value to read if option is missing.
        @return: String option value read, or default if option was missing.
        '''
        # ' xemacs highlighting hack
        return config.getOption(self._conf, section, opt, config.Option(default))

    def confInt(self, section, opt, default=None):
        '''Read an integer value from the plugin's own configuration file

        @param section: Configuration file section to read.
        @param opt: Option name to read.
        @param default: Value to read if option is missing.
        @return: Integer option value read, or default if option was missing or
            could not be parsed.
        '''
        return config.getOption(self._conf, section, opt, config.IntOption(default))

    def confFloat(self, section, opt, default=None):
        '''Read a float value from the plugin's own configuration file

        @param section: Configuration file section to read.
        @param opt: Option name to read.
        @param default: Value to read if option is missing.
        @return: Float option value read, or default if option was missing or
            could not be parsed.
        '''
        return config.getOption(self._conf, section, opt, config.FloatOption(default))

    def confBool(self, section, opt, default=None):
        '''Read a boolean value from the plugin's own configuration file

        @param section: Configuration file section to read.
        @param opt: Option name to read.
        @param default: Value to read if option is missing.
        @return: Boolean option value read, or default if option was missing or
            could not be parsed.
        '''
        return config.getOption(self._conf, section, opt, config.BoolOption(default))

    def registerPackageName(self, name):
        self._base.run_with_package_names.add(name)


class ConfigPluginConduit(PluginConduit):

    def registerOpt(self, name, valuetype, where, default):
        '''Register a yum configuration file option.

        @param name: Name of the new option.
        @param valuetype: Option type (PLUG_OPT_BOOL, PLUG_OPT_STRING ...)
        @param where: Where the option should be available in the config file.
            (PLUG_OPT_WHERE_MAIN, PLUG_OPT_WHERE_REPO, ...)
        @param default: Default value for the option if not set by the user.
        '''
        warnings.warn('registerOpt() will go away in a future version of Yum.\n'
                'Please manipulate config.YumConf and config.RepoConf directly.',
                DeprecationWarning)

        type2opt =  {
            PLUG_OPT_STRING: config.Option,
            PLUG_OPT_INT: config.IntOption,
            PLUG_OPT_BOOL: config.BoolOption,
            PLUG_OPT_FLOAT: config.FloatOption,
            }

        if where == PLUG_OPT_WHERE_MAIN:
            setattr(config.YumConf, name, type2opt[valuetype](default))

        elif where == PLUG_OPT_WHERE_REPO:
            setattr(config.RepoConf, name, type2opt[valuetype](default))

        elif where == PLUG_OPT_WHERE_ALL:
            option = type2opt[valuetype](default)
            setattr(config.YumConf, name, option)
            setattr(config.RepoConf, name, config.Inherit(option))

    def registerCommand(self, command):
        if hasattr(self._base, 'registerCommand'):
            self._base.registerCommand(command)
        else:
            raise Errors.ConfigError(_('registration of commands not supported'))

class PostConfigPluginConduit(ConfigPluginConduit):

    def getConf(self):
        return self._base.conf

class InitPluginConduit(PluginConduit):

    def getConf(self):
        return self._base.conf

    def getRepos(self):
        '''Return Yum's container object for all configured repositories.

        @return: Yum's RepoStorage instance
        '''
        return self._base.repos

class ArgsPluginConduit(InitPluginConduit):

    def __init__(self, parent, base, conf, args):
        InitPluginConduit.__init__(self, parent, base, conf)
        self._args = args

    def getArgs(self):
        return self._args

class PreRepoSetupPluginConduit(InitPluginConduit):

    def getCmdLine(self):
        '''Return parsed command line options.

        @return: (options, commands) as returned by OptionParser.parse_args()
        '''
        return self._parent.cmdline

    def getRpmDB(self):
        '''Return a representation of local RPM database. This allows querying
        of installed packages.

        @return: rpmUtils.RpmDBHolder instance
        '''
        return self._base.rpmdb

class PostRepoSetupPluginConduit(PreRepoSetupPluginConduit):

    def getGroups(self):
        '''Return group information.

        @return: yum.comps.Comps instance
        '''
        return self._base.comps

class DownloadPluginConduit(PostRepoSetupPluginConduit):

    def __init__(self, parent, base, conf, pkglist, errors=None):
        PostRepoSetupPluginConduit.__init__(self, parent, base, conf)
        self._pkglist = pkglist
        self._errors = errors

    def getDownloadPackages(self):
        '''Return a list of package objects representing packages to be
        downloaded.
        '''
        return self._pkglist

    def getErrors(self):
        '''Return a dictionary of download errors. 
        
        The returned dictionary is indexed by package object. Each element is a
        list of strings describing the error.
        '''
        if not self._errors:
            return {}
        return self._errors

class MainPluginConduit(PostRepoSetupPluginConduit):

    def getPackages(self, repo=None):
        if repo:
            arg = repo.id
        else:
            arg = None
        return self._base.pkgSack.returnPackages(arg)

    def getPackageByNevra(self, nevra):
        '''Retrieve a package object from the packages loaded by Yum using
        nevra information 
        
        @param nevra: A tuple holding (name, epoch, version, release, arch)
            for a package
        @return: A PackageObject instance (or subclass)
        '''
        return self._base.getPackageObject(nevra)

    def delPackage(self, po):
        po.repo.sack.delPackage(po)

    def getTsInfo(self):
        return self._base.tsInfo

class DepsolvePluginConduit(MainPluginConduit):
    def __init__(self, parent, base, conf, rescode=None, restring=[]):
        MainPluginConduit.__init__(self, parent, base, conf)
        self.resultcode = rescode
        self.resultstring = restring

class CompareProvidersPluginConduit(MainPluginConduit):
    def __init__(self, parent, base, conf, providers_dict={}, reqpo=None):
        MainPluginConduit.__init__(self, parent, base, conf)
        self.packages = providers_dict
        self.reqpo = reqpo

class HistoryPluginConduit(MainPluginConduit):
    def __init__(self, parent, base, conf, rescode=None, restring=[]):
        MainPluginConduit.__init__(self, parent, base, conf)
        self.history = self._base.history

class VerifyPluginConduit(MainPluginConduit):
    def __init__(self, parent, base, conf, verify_package):
        MainPluginConduit.__init__(self, parent, base, conf)
        self.verify_package = verify_package

def parsever(apiver):
    maj, min = apiver.split('.')
    return int(maj), int(min)

def apiverok(a, b):
    '''Return true if API version "a" supports API version "b"
    '''
    a = parsever(a)
    b = parsever(b)

    if a[0] != b[0]:
        return 0

    if a[1] >= b[1]:
        return 1

    return 0<|MERGE_RESOLUTION|>--- conflicted
+++ resolved
@@ -96,11 +96,8 @@
     'postresolve': 'DepsolvePluginConduit',
     'historybegin': 'HistoryPluginConduit',
     'historyend': 'HistoryPluginConduit',
-<<<<<<< HEAD
+    'compare_providers': 'CompareProvidersPluginConduit',
     'verify_package': 'VerifyPluginConduit',
-=======
-    'compare_providers': 'CompareProvidersPluginConduit',
->>>>>>> d607c443
     }
 
 # Enumerate all slot names
